--- conflicted
+++ resolved
@@ -16,13 +16,6 @@
             fps=60,
         ),
         VideoConfig(
-<<<<<<< HEAD
-            'uvc', 'Pupil Cam1 ID0', name='eye0',
-            resolution=(400, 400), fps=120, color_format='gray'),
-        VideoConfig(
-            'uvc', 'Pupil Cam1 ID1', name='eye1',
-            resolution=(400, 400), fps=120, color_format='gray'),
-=======
             "uvc",
             "Pupil Cam1 ID0",
             name="eye0",
@@ -38,7 +31,6 @@
             fps=120,
             color_format="gray",
         ),
->>>>>>> d4774398
     ]
 
     # start recorder
